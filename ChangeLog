<<<<<<< HEAD
Wed Nov  1 09:06:07 CET 2017
	Fixing NULL pointer issues in GIF, IT, NSFE, S3M, SID and XM
	plugins, caused (except for GIF) by signed/unsigned confusion.
	Found by Leon Zhao. -CG
=======
Tue Oct 17 08:49:31 CEST 2017
	Fix integer overflows in DVI extractor found by Leon Zhao, which
	could cause SEGVs (read-only). -CG
>>>>>>> d4d488b0

Sun Oct 15 19:36:41 CEST 2017
	Fix potential file descriptor leak (on error handling path).
	Fix potential assign-after-free (on IPC error handling path).
	Make sure to only pass "unsigned char" to functions like isspace().
	Avoid malloc(0) in DEB extractor under certain conditions.
	Properly initialize 'duration' in ffmpeg extractor.
	Fix potential buffer underflow read in DEB extractor.
	Avoid NPE in 'extract' if extracted value has 0 bytes.
	Fix various minor cosmetic issues.
	Releasing GNU libextractor 1.6. -CG

Fri Oct 13 12:30:37 CEST 2017
	Properly check read error in NSF plugin (from signedness confusion) found by Leon Zhao. -CG

Fri Oct 13 12:27:38 CEST 2017
	Protect against problematic integer offset in NSFE plugin found by Leon Zhao. -CG

Fri Oct 13 12:15:35 CEST 2017
	Protect against integer overflows in PNG plugin found by Leon Zhao. -CG

Wed Oct 11 20:14:12 CEST 2017
	Releasing GNU libextractor 1.5. -CG

Mon Oct  9 15:33:01 CEST 2017
	Fix NPE in FLAC plugin found by Leon Zhao. -CG

Mon Oct  9 15:30:01 CEST 2017
	Fix SIGFPE in WAV plugin found by Leon Zhao. -CG

Sat Jun 10 14:12:44 CEST 2017
	Make code compile against libexiv 0.26.
	Avoid use of deprecated libtidy header.
	Releasing GNU libextractor 1.4. -CG

Sun Apr 30 01:50:01 CEST 2017
	Updating French translation. -SA

Wed Oct 12 14:54:03 CEST 2016
	Moving from Subversion to Git. -CG

Sat Mar 26 16:23:56 CET 2016
	Adding PDF support using pdfinfo.
	Likely conflicts with Apparmor. -CG

Mon Aug 31 19:19:17 CEST 2015
	Adding apparmor support. -jmorvan/CG

Sun Dec 22 23:11:28 CET 2013
	Releasing GNU libextractor 1.3. -CG

Sun Dec 22 17:47:38 CET 2013
	Fixing issue where one plugin blocked indefinitely could prevent
	others from ever (successfully) seeking and thus extracting data. -CG

Sat Dec 21 00:26:34 CET 2013
	Fix check for Gtk3. -CG
	Added opus audio-preview plugin. -bratao

Sat Oct 19 16:30:37 CEST 2013
	Increase select() timeout, handle timeout case better.
	Releasing GNU libextractor 1.2. -CG

Mon Sep 23 14:42:58 CEST 2013
	Required external installation of libltdl.
	Check for presence of tidyNodeGetValue in libtidy. -CG

Wed Aug 21 18:42:04 CEST 2013
	Updated Dutch translation. -CG

Sun Aug 18 21:28:58 CEST 2013
	Fix build with libavcodec >= 54.25.0. -CG

Sat Jun 29 21:28:39 CEST 2013
	Releasing GNU libextractor 1.1. -CG

Tue Jun 25 14:24:00 CEST 2013
	Fixing bug where LE could hang due to failure to process all
	received data from the plugin. -CG

Sun Dec  2 08:31:17 CET 2012
	Added Polish translation. -CG

Thu Oct 11 15:51:06 CEST 2012
	Fixing test for ffmpeg to not accept ancient ffmpeg library. -CG

Thu Oct 11 09:19:42 CEST 2012
	Fixing archive-plugin crash on ".lnk" files (#2586). -bratao

Tue Oct  9 22:28:50 CEST 2012
	Fixing use-after-free in plugin IPC if plugin crashes
	while no seek is pending. -CG

Sat Oct  6 15:24:20 CEST 2012
	Fixing installation path discovery on Darwin (#2562).
	Releasing GNU libextractor 1.0.1. -CG

Tue Sep 25 16:25:05 CEST 2012
	Releasing GNU libextractor 1.0.0. -CG

Thu Sep  6 09:52:13 CEST 2012
	Updated Ukrainian translation. -CG

Tue Mar 27 15:04:00 CEST 2012
	Refactoring plugin API to allow seeks to arbitrary positions in the
	file (breaks existing plugins, so the current version will not
	work). -LRN

Sun Jan 29 17:27:08 CET 2012
	Documented recently discovered issues with pthreads and
	out-of-process plugin executions in the manual. -CG

Tue Nov 29 12:55:40 CET 2011
	Improved IPC code on W32 to use APIs correctly and make it work
	on NT 6.1. -LRN

Mon Nov 28 17:16:16 CET 2011
	Reduce false-positives in MP3 extractor file format detection. -LRN

Mon Nov 28 17:15:59 CET 2011
	Improved winsock2 detection. -LRN

Mon Nov 28 12:17:42 CET 2011
	Fixing compiler warnings, cleaning up ASF plugin.  Finishing
	Matroska plugin. -CG
	Releasing libextractor 0.6.3.

Fri Jul 22 21:46:32 CEST 2011
	Added Ukrainian translation. -CG

Sat Aug 14 23:01:59 CEST 2010
	Various minor bugfixes (largely resource leaks on error paths). -CG

Sun Jun 13 13:15:43 CEST 2010
	Releasing libextractor 0.6.2.

Sat Jun 12 22:32:32 CEST 2010
	Fixing various bugs, including some that can cause crashes given
	malformed inputs. -CG

Sat Jun 12 16:23:14 CEST 2010
	Only pass 'unsigned char's to 'isspace' and similar functions. -CG

Sun Mar 14 00:09:45 CET 2010
	Releasing libextractor 0.6.1.

Wed Jan 13 17:11:07 CET 2010
	Releasing libextractor 0.6.0.

Wed Jan 13 14:36:24 CET 2010
	Adding support for extracting data from the end of files. -CG

Sun Dec 13 16:53:35 CET 2009
	Starting with major API breakage with the goal to fix all of
	the not-so-nice things that have accumulated since version 0.0.0.
	Added support for out-of-process execution from plugins. -CG

Sat Dec  5 11:32:30 CET 2009
	Adding extraction of Iptc data using exiv2.

Sat Jul  4 23:05:22 CEST 2009
	Fixed code to work with RPM 4.7.
	Releasing libextractor 0.5.23.

Sat Apr 11 20:46:14 MDT 2009
	Removed code from libexiv2, linking against it instead.

Fri Feb 20 00:28:00 MST 2009
	Releasing libextractor 0.5.22.

Sun Feb 15 16:57:46 MST 2009
	Upgraded to libtool 2.x (and the libltdl from that release).

Sun Nov  2 20:19:02 MST 2008
	Releasing libextractor 0.5.21.

Tue Aug 12 04:40:49 EEST 2008
	Added an S3M (Scream Tracker 3 Module) plugin.

Tue Aug 12 03:55:01 EEST 2008
	Added an XM (eXtended Module) plugin.

Mon Aug 11 00:43:46 EEST 2008
	Added an IT (Impulse Tracker) plugin.

Tue Jul 22 02:51:33 MDT 2008
	Changed RPM extractor to use librpm.
	Fixed crash in OpenOffice extractor.
	Fixed crash in tiff extractor.

Sun Jul 13 19:31:35 MDT 2008
	Fixed endianess issues in mp3 extractor.
	Fixed build issues (need to link C++ code explicitly against
	libstdc++ on BSD).
	Releasing libextractor 0.5.20c.

Mon Jun 23 19:05:07 EET 2008
	Fixed concurrency issues in plugin (un-)loading by adding locking
	around libltdl functions.

Fri Jun 20 23:34:02 EET 2008
	Added an FFmpeg-based thumbnail extractor plugin, initially
	supporting only bmp and png files.

Mon Apr 28 08:40:43 MDT 2008
	Updated Dutch translation.

Fri Apr 25 08:29:29 MDT 2008
	Fixed security issues in XPDF-based PDF extractor.
	Releasing libextractor 0.5.20b.

Mon Mar 21 00:00:52 MDT 2008
	Releasing libextractor 0.5.20a.

Tue Apr  1 10:06:03 MDT 2008
	Updated Swedish translation.

Sun Mar 30 08:31:11 MDT 2008
	Updated Vietnamese translation.

Sun Mar 23 14:40:58 MDT 2008
	Updated German translation.

Sat Mar 22 19:29:49 MDT 2008
	Updated Gaelic translation.

Fri Mar 21 13:26:33 MDT 2008
	Added Dutch translation.

Thu Mar 20 23:38:47 MDT 2008
	Releasing libextractor 0.5.20.

Fri Mar  7 13:29:01 EET 2008
	Added disc number.

Thu Mar  6 23:11:39 MST 2008
	Added track number and ISRC for FLAC/mp3/ogg files.

Wed Feb 13 10:16:55 EET 2008
	Added a plugin for AppleSingle/AppleDouble files.

Mon Feb 11 22:58:48 MST 2008
	Various minor code cleanups.

Sat Jan 12 14:14:32 MST 2008
	Fixed security issues in XPDF-based PDF extractor.
	Releasing libextractor 0.5.19a.

Mon Jan  7 08:46:40 MST 2008
	Releasing libextractor 0.5.19.

Wed Dec 26 19:38:22 MST 2007
	Added a FLAC (.flac) plugin.

Wed Dec 26 14:50:11 EET 2007
	Added a Flash Video (.flv) plugin.

Mon Dec 24 18:26:56 MST 2007
	Add support for some common iTunes tags to qtextractor.

Mon Dec 10 17:27:28 MST 2007
	Disable libgsf logging (for corrupt files).

Sun Jul 29 02:30:40 MDT 2007
	Added escape (\n) handling to split extractor.

Wed Jul  4 17:36:53 MDT 2007
	Fixed problem with newer versions of libgsf.
	Fixed problem with automake 1.10 not setting MKDIR_P.
	Releasing libextractor 0.5.18a.

Sat Jun  9 01:34:21 MDT 2007
	Working on Qt build process.  Created TexInfo manual.

Sun Mar 11 17:58:14 MDT 2007
	Releasing libextractor 0.5.18.

Fri Feb 23 18:43:33 MST 2007
	Fixing symbols for thumbnail extractors.

Thu Feb  8 13:01:34 MST 2007
	Upgrade to gettext-0.16.1.

Sun Feb  4 23:51:08 MST 2007
	Better handling of build process without C++ compiler.

Sun Jan 28 20:54:35 MST 2007
	Biased removal of duplicate keywords against those obtained
	from splitting.  Do not allow splitextractor to produce mere
	copy of original keyword.  Fixed two minor bugs.

Sat Jan  6 14:27:18 EET 2007
	Added an NSFE (Extended Nintendo Sound Format) plugin.

Tue Jan  2 19:38:10 MST 2007
	Fixed various build issues.  Releasing libextractor 0.5.17a.

Mon Jan  1 19:10:40 MST 2007
	Added pkgconfig support.  Releasing libextractor 0.5.17.

Thu Dec 28 20:22:20 MST 2006
	Fixed bug in splitextractor, addressing also Mantis #1125.

Thu Dec 28 18:12:15 MST 2006
	Added -g (greppable output, Mantis #1157) option to extact.

Mon Nov 20 22:08:55 EET 2006
	Added an SID (C64 music file) plugin.

Sat Nov 11 16:04:38 MST 2006
	Fixed libltdl side-effect of loading libextractor; code
	now preserves the old library search path and only appends
	its own.  Linking main libextractor library against
	libgsf (as workaround for GSF bug).  Releasing libextractor 0.5.16.

Sat Nov 11 00:04:34 EET 2006
	Added an NSF (NES Sound Format) plugin.

Sat Sep 16 12:36:42 MDT 2006
	Added support for various additional tags to ID3v2 extractors.
	Now (again) trimming whitespace at the end of ID3v1 tags.

Wed Sep  6 13:38:55 PDT 2006
	Added tIME support to PNG extractor.  Bugfixes in PDF extractors.
	Made libextractor relocateable (plugin path no longer hardwired
	into binary, using various tricks instead to find path).
	Translation updates.  Releasing libextractor 0.5.15.

Wed May 17 02:05:37 PDT 2006
        Switched mpegextractor to use libmpeg2 (improves correctness,
	adds dependency!).  Releasing libextractor 0.5.14.

Tue May 16 20:08:30 PDT 2006
	Dramatically improved qt extractor (essentially re-written from
	scratch).

Fri Apr 28 22:26:43 PDT 2006
	Integrated wordleaker into OLE2 plugin.  Changed OLE2 plugin to use
	libgsf (new dependency!).  Releasing libextractor 0.5.13.

Fri Apr 28 16:18:26 PDT 2006
	Fixing some i18n issues.  Specifically, EXTRACTOR_getKeywordTypeAsString
	will now never return the translated version of the keyword type
	(before, it *sometimes* returned the translated version, depending on
	the default gettext domain and translation availability).  If translation
	is desired, clients should use 'dgettext("libextractor", ret-value)' to
	translate the returned value.

Wed Apr 26 12:20:00 PDT 2006
	Some improvements for OpenBSD portability.

Wed Apr 26 10:28:11 PDT 2006
	Added Vietnamese and Swedish translations.

Sat Apr 22 11:18:56 PDT 2006
	Final touches to new build of printable extractors.
	Releasing libextractor 0.5.12.

Tue Apr 18 14:44:37 PDT 2006
	Improved memory utilization for printable extractors
	at compile time.  Added dictionaries for Finnish,
	French, Gaelic and Swedish (for printable extractors).

Fri Mar 24 21:43:43 PST 2006
	Started re-implementation of PDF support from scratch
	(incomplete but working).  Improvements to the build
	system.

Thu Mar  9 17:46:39 PST 2006
        Added support for wordleaker (additional meta-data for
        OLE2 streams).  Releasing libextractor 0.5.11.

Sat Feb 18 17:39:10 PST 2006
	Yet another round of XPDF-related security fixes.
	Releasing libextractor 0.5.10.

Tue Jan 31 12:51:55 PST 2006
	Mis-detection of man pages as part of TAR archives fixed.

Wed Jan 11 11:33:46 PST 2006
	More Mime-types for the OLE2 extractor.  Also ignore (harmless)
	libc errors in plugins when extracting.

Thu Jan  5 16:51:36 PST 2006
	More TAR improvements: keywords 'date' and 'format' are
	extracted. More checksums variants were added. Long filenames
	as produced by GNU and Schilling tar (possibly Solaris pax also)
	are extracted.

Fri Dec 23 11:28:23 PST 2005
	Releasing libextractor 0.5.9.

Sun Dec 11 23:52:50 PST 2005
	Made TAR extractor parsing more robust.

Fri Dec  9 23:17:21 PST 2005
        Fixing crash in MIME-extractor due to typo in the code.

Tue Dec  6 13:25:56 PST 2005
	Fixed security problems in PDF extractor
	(http://www.idefense.com/application/poi/display?id=344&type=vulnerabilities)
	Releasing libextractor 0.5.8.

Sun Dec  4 23:36:00 PST 2005
	Fixed AVI mime-type to be video/x-msvideo.

Sat Nov 12 10:50:46 PST 2005
	Releasing libextractor 0.5.7.

Wed Nov  9 12:51:52 PST 2005
	Fix in LE unload code (potential double-free, maybe BSD-specific).

Tue Sep 27 11:01:57 PDT 2005
	Again better Mime-type detection for OLE2 streams.

Mon Sep 26 20:44:10 PDT 2005
	Minor improvements to the PDF extractor:
	- first change is to avoid outputting keywords with empty values
  	  (for now the new check is only effective when the value is seen
	  as a string of 8-bit characters; I'm not sure how to rewrite it
	  for the Unicode case in the if branch just above.)
        - second change is to remap PDF Creator as 'software' keyword
          instead of 'creator'.

Sun Sep 25 11:31:51 PDT 2005
	Made sure extract returns error code (1) if some files could not
	be accessed.

Thu Sep 22 21:05:53 PDT 2005
	Improved TAR extractor:
	- it now accepts old-style (UNIX V7) archives
	- it produces a mimetype for old-style archives
	- it outputs the file names in the same order as in the TAR file
	- its end-of-file mark detection is more robust
	Updated German translation.

Wed Sep 21 13:54:19 PDT 2005
	Added Irish translation.

Wed Sep 21 00:01:01 PDT 2005
	Fixed gettext build problem.
	Removed warning that the OLE2 extractor was printing.

Sun Sep 18 19:34:48 PDT 2005
	Major rewrite of the HTML extractor.  Should extract more, is
	simpler and probably more robust.
	Releasing libextractor 0.5.6.

Fri Sep 16 16:41:04 PDT 2005
	Made LE malloc file READ-ONLY.  This should help the VM conserve
	memory, however this breaks the HTML extractor.

Thu Sep 15 21:55:19 PDT 2005
	Fixing compiler warnings given by gcc 4.0.

Thu Sep 15 00:56:51 PDT 2005
	Fixed incorrectly handled integer overflow in png extractor.

Wed Sep 14 15:02:49 PDT 2005
	Avoid malloc/memcpy of file in exiv2 extractor (optimization, avoids
	problems with very large files where malloc may run into problems).

Wed Sep 14 13:50:15 PDT 2005
	Changed code for backwards-compatibility with zlib 1.1
	(thanks to Ronan Melennec).

Tue Sep 13 04:49:43 PDT 2005
        Fixed segmentation fault in bz2 processing.

Fri Sep  9 14:57:10 PDT 2005
	Fixed bug in decompression code that occured if the compressed file
	expanded to more than twice its original size.

Wed Sep  7 21:41:35 PDT 2005
	Added decompression of gz and bz2 streams to the LE core library
	(avoids need to do this, possibly repeatedly, in plugins and makes
	sure that all plugins work with compressed files).  Eliminated gz
	decompression from man and tar extractors.
	Releasing libextractor 0.5.5.

Sun Sep  4 02:08:56 PDT 2005
	Changed code to export fewer symbols (refactoring plus linker options,
	goal is to address Mantis #925.  Changed debian extractor to no longer
	require threads.  Dead code elimination in OO and OLE2 extractors.
	Minor bugfixes ported from libgsf 1.12.2 to OLE2 extractor.

Fri Sep  2 03:17:10 PDT 2005
	Added support for Mime-types for Microsoft Office formats.

Fri Aug 26 22:32:06 PDT 2005
	Added workaround libstdc++ bug #23591 (Mantis bug #907).
	Releasing libextractor 0.5.4.

Tue Aug 23 15:39:37 PDT 2005
	Fixed build on OS X.

Tue Aug 23 12:35:35 PDT 2005
	Fixed character set conversion in OLE2 extractor
	(big thanks to Jody Goldberg).

Sat Aug 20 21:27:17 PDT 2005
	Fixed memory leak in thumbnail extractor.

Thu Aug 18 21:18:28 PDT 2005
	Made quotations match GNU standards.

Sat Aug 13 18:41:02 PDT 2005
        Fixed problems with ole2 extractor.  Also removed
	requirement for static version of glib (!).
	Releasing libextractor 0.5.3.

Fri Aug 12 23:53:54 PDT 2005
	Fixed bug in OO extractor that made it not work.
	Fixed bug in exiv2 extractor that killed keywords
	found by other extractors.
	Improved OO extractor mime-type detection.

Mon Aug  8 12:18:44 PDT 2005
	Somehow addKeyword2 got lost.  Added (again?).
	Fixed compilation problems with gcc-2.95.

Thu Jul 14 18:52:17 CEST 2005
	Bugfixes in exiv2 extractor fixing remaining issues.
	Changed plugins to not use filename but always only
	rely on mmapped memory.  Extended API with function
	that allows running getKeywords on data in memory
	(instead of filename).  Extended API with encode
	and decode functions for binary metadata.
	Releasing libextractor 0.5.2.

Mon Jul  4 18:10:14 CEST 2005
	Preliminary integration of exiv2 support (not enabled
	by default due to bugs).  Moved Python and Java
	bindings into separate packages.
	Releasing libextractor 0.5.1.

Wed Jun 29 15:37:51 CEST 2005
	Finally found out how to disable building static libs.
	This should cut down compile time and installed size
	by about a factor of 2 -- especially good since the
	static version of the plugins is pretty, well, useless.

Sat Jun 18 14:56:38 EST 2005
	Fixed a score of compiler warnings and some minor bugs,
	none of which should have been observable.

Sat May 21 13:42:46 EST 2005
	Releasing libextractor 0.5.0.

Fri May  6 14:54:58 EST 2005
	Added flag to disable building of printable extractors
	(important for systems with not that much memory).

Fri May  6 06:02:02 EST 2005
        Added Python binding.

Tue Apr  5 17:22:28 EST 2005
	Added translation to Kinyarwanda.

Thu Feb 24 00:32:44 EST 2005
	Added extractor that extracts binary (!) thumbnails from
	images using ImageMagick.  Decoder function for the binary
	string is in the thumbnailextractor.c source.
	Releasing libextractor 0.4.2.

Wed Feb 23 22:42:08 EST 2005
	Comment tag was not extracted from ID3 tags.  Fixed.

Sun Feb 20 16:36:17 EST 2005
	Fixed similar problem in REAL extractor.  Added support
	for new Helix/Real format to REAL extractor.

Sun Feb 20 12:48:15 EST 2005
	Fixed (rare) integer overflow bug in PNG extractor.

Sat Feb 19 22:58:30 EST 2005
	Fixed problems with wrong byteorder for Unicode decoding
	in PDF meta-data.  Fixed minor problems with character
	set conversion error handling.

Wed Jan 26 19:31:04 EST 2005
	Workaround possible bug in glib quarks (OLE2 extractor).
	Improved QT support (?nam tag, support for description).
	Releasing libextractor 0.4.1.

Fri Jan 21 15:23:43 PST 2005
	Adding support for creation date for tar files.
	Fixed security problem in PDF extractor.

Sun Jan  2 21:12:52 EST 2005
	Fixing some linking problems.

Fri Dec 31 20:26:43 EST 2004
	Excluding executables from printable extractors.

Sat Dec 25 19:24:54 CET 2004
	PDF fixes.  Fixing mantis bug (PDF charset conversion
	for UTF-8 console).  Releasing libextractor 0.4.0.

Fri Dec 24 15:43:35 CET 2004
	Adding support calling LE for python (draft, not
	tested, possibly not working yet).

Fri Dec 24 13:28:59 CET 2004
	Added support for Unicode to the pdf extractor.

Fri Dec 24 09:14:08 CET 2004
	Improving mp3 (Id3v1): adding genres, minor
	bugfixes.

Fri Dec 24 07:23:03 CET 2004
	Improving PNG: converting to utf-8 and handling
	compressed comments.

Thu Dec 23 18:14:10 CET 2004
	Avoided exporting symbol OPEN (conflicts on OSX
	with same symbol from GNUnet).  Added conversion
	to utf8 to various plugqins (see todo) and
	added conversion from utf8 to current locale to
	print keywords.

Sat Nov 13 13:23:23 EST 2004
	Releasing libextractor 0.3.11.

Fri Nov 12 19:20:37 EST 2004
	Fixed bug in PDF extractor (extremely rare segfault).
	Fixed #787.
	Fixed bug in man extractor (undocumented return value running on
	4 GB file not taken care of properly).

Sat Oct 30 20:18:21 EST 2004
	Fixing various problems on Sparc64 (bus errors).
	Workaround for re-load glib problem of OLE2 extractor.

Sat Oct 23 13:21:23 EST 2004
	Releasing libextractor 0.3.10.

Fri Oct 22 22:22:28 EST 2004
	Fixing memory leak after extensive valgrinding.

Fri Oct 22 19:18:38 EST 2004
	id3v2.3 and id3v2.4 work.  Some bugfixes.

Sun Oct 17 18:12:11 EST 2004
	tar and tar.gz work.  Releasing libextractor 0.3.9.

Sun Oct 17 17:42:16 EST 2004
	deb works.

Sun Oct 17 13:52:25 EST 2004
	man works.

Tue Oct  5 14:29:31 EST 2004
	Updated xpdf extractor (to fix Mantis #754).  Fixed bug in Id3v2
	extractor (potential segfault).  Added support for extracting
	image size from jpeg.  General code cleanup.  64-bit file
	support.

Mon Oct  4 20:28:52 EST 2004
	Fixed jpeg extractor to not hang on certain malformed JPEG files.

Sat Oct  2 18:02:56 EST 2004
	Added support for dvi.  Removed special code for OS X,
	normal libtool works fine now (and suddenly LE works for OS X).
	Releasing libextractor 0.3.8.

Sun Sep 26 19:25:10 EST 2004
	Moved libextactor plugins to separate directory, building
	plugins as plugins and not as libraries.

Thu Sep 23 11:25:42 EST 2004
	Added support for ID3v2.  Added support for StarOffice (OLE2).
	Fixed some minor build issues.  Releasing libextractor 0.3.7.

Tue Sep 14 21:25:22 EST 2004
	Improved performance of the HTML extractor by avoiding parsing
	after the header (factor of 25 improvement for a 4 MB HTML file
	resulting in a total improvement for total extraction time for
	running all extractors of about 50%).  Improved performance
	of the ZIP extractor for non-zip files by testing for the ZIP
	header before trying to locate the central directory (for 5 MB
	/dev/random time improves by a factor of about 15).  Same change
	was also applied to the OO extractor (since OO is effectively a
	zip).  Overall improvement for 5 MB /dev/random for running
	all extractors is a factor of 10 (now takes 100ms on my machine
	to run 720 times on the same 5 MB file passing that file as an
	argument; the remaining time is pretty much doing 720x mmap and
	related system calls).

Fri Sep 10 22:00:09 EST 2004
	Added support for RipeMD-160.

Fri Sep 10 19:49:39 EST 2004
	Added support for SHA-1 and MD5.  Releasing libextractor 0.3.6.

Fri Sep 10 10:35:27 EST 2004
	Added support for OpenOffice documents (meta.xml in
	zip-file).

Mon Aug 30 23:16:17 IST 2004
	Added support for OLE2 (WinWord, Excel, PowerPoint).
	Fixed various bugs (Segfault in elf, leaks in zip and RPM,
	out-of-bounds access in QT).  Releasing libextractor 0.3.5.

Wed Aug 25 18:42:11 IST 2004
	Added support for GNU gettext.  Releasing libextractor 0.3.4.

Fri Jul  2 20:10:54 IST 2004
	Using mime-types to selectively disable parsing extractors
	to increase performance.

Wed Jun 23 13:37:02 IST 2004
	Added support for wav.  Fixed problems in mpeg and riff
	extractors.  Releasing libextractor 0.3.3.

Sun Jun  6 18:42:28 IST 2004
	Fixed segfault in qtextractor.

Mon May 31 18:19:07 EST 2004
	Fixed more minor bugs.  Releasing libextractor 0.3.2.

Mon May 31 17:14:55 EST 2004
	Removed comment extraction from RIFF extractor (format
	detection is not good enough to avoid garbage for non-RIFF
	files).  Also fixed rare seg-fault in PDF-extractor (xpdf
	author notified).

Mon May 24 13:40:27 EST 2004
	Changed build system to avoid having an extra library
	(libextractor_util is gone).

Wed Apr 28 19:28:39 EST 2004
	Releasing libextractor 0.3.1.

Wed Apr 28 01:26:53 EST 2004
	Added ELF extractor.

Sat Apr 24 00:07:31 EST 2004
	Fixed memory leak in PDF-extractor.

Mon Apr 12 01:30:20 EST 2004
	Added Java binding.  If jni.h is present (and working!),
	libextractor is build with a couple of tiny additional
	methods that are sufficient to build a Java class to
	access libextractor.  The API is still incomplete but
	already basically functional.  Releasing 0.3.0

Sat Apr 10 01:34:04 EST 2004
	Added RIFF/AVI extractor based on AVInfo.
	Fixed memory-leak and potential segfault in zipextractor.

Sat Apr 10 00:30:19 EST 2004
	Added MPEG (video) extractor based on AVInfo.  Improved
	output of mp3 extractor.

Fri Apr  9 22:58:51 EST 2004
	Improved library initialization (and destruction) code.

Thu Apr  8 22:25:19 EST 2004
	Revisited type signatures adding const where applicable.
	Improved formatting of --help for extract.  Added some
	testcases.  Updated man-pages.

Wed Apr  7 00:26:29 EST 2004
	Made HTML and ZIP extractors re-entrant.
	Fixed minor problems in ZIP extractor (possible segfault,
	possible memory leaks; both for invalid ZIP files).

Sun Apr  4 20:24:39 EST 2004
	Added TIFF extractor.  Fixed segfault in removeLibrary.
	Port to mingw.  Releasing 0.2.7.

Tue Oct 14 17:43:09 EST 2003
	Fixed segfault in PDF and RPM extractors.
	Fixed BSD compile errors.  Port to OSX.
	Releasing 0.2.6.

Sun Oct 12 18:05:37 EST 2003
	Ported to OSX, fixing endianess issues with printable
	extractors.

Tue Jul 22 11:38:42 CET 2003
	Fixed segfault with option -b for no keywords found.

Wed Jul 16 13:41:34 EST 2003
	Releasing 0.2.5.

Mon Jun 30 21:27:42 EST 2003
	Releasing 0.2.4.

Sun Jun 15 18:05:24 EST 2003
	Added support for pspell to printableextractor.

Sat Apr 19 04:11:14 EST 2003
	Fixed missing delete operation in PDF extractor for
	non-PDF files (caused memory leak and file-handle leak).

Thu Apr 10 23:54:17 EST 2003
	Fixed segmentation violation in png extractor.

Thu Apr 10 01:34:49 EST 2003
	Rewrote RPM extractor to make it no longer depend on rpmlib.

Fri Apr  4 21:39:55 EST 2003
	Added QT extractor, but again not really tested due to lack of
	QuickTime file with meta-data in it.

Thu Apr  3 23:09:44 EST 2003
	Added ASF extractor, but not really tested due to lack of
	ASF file with meta-data in it.

Thu Apr  3 04:04:19 EST 2003
	Fixing ogg-extractor to work with new version of libvorbis that
	requires us to link against libvorbisfile.

Wed Apr  2 22:22:16 EST 2003
	Cleaned up plugin mechanism (ltdl).

Wed Apr  2 12:09:27 EST 2003
	zipextractor now works with self-extracting zip executables.

Sat Feb 01 05:35:24 EST 2003
	Changed loading of dynamic libraries to the more portable libltdl.

Thu Jan 23 00:34:20 EST 2003
	Wrote RPM extractor.

Tue Jan 21 03:11:02 EST 2003
	Fixed minor bug in ps extractor (now stops parsing at %%EndComments).

Thu Jan  9 18:41:01 EST 2003
	License changed to GPL (required for pdf extractor), releasing 0.1.4.

Tue Jan  7 18:31:38 EST 2003
	Added postscript (ps) extractor.

Tue Dec 31 15:26:00 EST 2002
	Added pdf extractor based on xpdf code.

Tue Dec 17 20:36:13 CET 2002
	Added MIME-extractor.

Fri Nov 22 21:54:10 EST 2002
	Fixed portability problems with the gifextractor, in particular
	the code now ensures that C compilers that do not pack the structs
	are still going to result in working code.

Tue Oct  1 14:01:16 EST 2002
	Fixed segmentation fault in ogg extractor.

Fri Jul 26 16:25:38 EST 2002
	Added EXTRACTOR_ to every symbol in the extractor API to
	avoid name-clashes.

Wed Jun 12 23:42:55 EST 2002
	Added a dozen options to extract.

Fri Jun  7 01:48:34 EST 2002
	Added support for real (real.com).

Fri Jun  7 00:21:40 EST 2002
	Added support for GIF (what a crazy format).

Tue Jun  4 23:21:38 EST 2002
	Added support for PNG, no longer reading the
	file again and again for each extractor (slight
	interface change, mmapping).

Sun Jun  2 22:49:17 EST 2002
	Added support for JPEG and HTML. HTML does not
	support concurrent use, though (inherent problem
	with libhtmlparse). Released v0.0.2.

Sat May 25 16:56:59 EST 2002
        Added building of a description from artist,
        title and album, fixed bugs.

Tue May 21 22:24:07 EST 2002
	Added removing of duplicates, splitting keywords,
	extraction of keywords from filenames.

Sat May 18 16:33:28 EST 2002
	more convenience methods ('configuration', default
	set of libraries, remove all libraries)

Sat May 18 02:33:28 EST 2002
	ogg extractor works, mp3 extractor now always works

Thu May 16 00:04:03 EST 2002
	MP3 extractor mostly works.

Wed May 15 23:38:31 EST 2002
	The basics are there, let's write extractors!<|MERGE_RESOLUTION|>--- conflicted
+++ resolved
@@ -1,13 +1,11 @@
-<<<<<<< HEAD
 Wed Nov  1 09:06:07 CET 2017
 	Fixing NULL pointer issues in GIF, IT, NSFE, S3M, SID and XM
 	plugins, caused (except for GIF) by signed/unsigned confusion.
 	Found by Leon Zhao. -CG
-=======
+
 Tue Oct 17 08:49:31 CEST 2017
 	Fix integer overflows in DVI extractor found by Leon Zhao, which
 	could cause SEGVs (read-only). -CG
->>>>>>> d4d488b0
 
 Sun Oct 15 19:36:41 CEST 2017
 	Fix potential file descriptor leak (on error handling path).
